import jax.numpy as jnp
from jax import jacfwd, jacrev, vmap
from sindy_utils import create_sindy_library
from typing import Tuple
from jax import Array
from type_utils import ModelLayers, ModelParams, Callable
from flax import linen as nn

def recon_loss_factory()->Callable:
    """
    Factory function to create a reconstruction loss function
    Returns:
        Callable -- Reconstruction loss function
    """
    def recon_residual(x: Array, x_hat: Array) -> Array:
        """
        Reconstruction loss for a single data point

<<<<<<< HEAD
        Arguments:
            x {Array} -- Original data
            x_hat {Array} -- Reconstructed data

        Returns:
            Array -- Reconstruction loss
        """
        return (x - x_hat) ** 2
    
    v_recon_residual = vmap(recon_residual, in_axes=(0, 0))
=======
def loss_dynamics_x_single(params: ModelParams, decoder: nn.Module, z: Array, dx_dt: Array, theta: Array, xi: Array, mask: Array) -> Array:
    """
    Loss for the dynamics in x for a single data point
>>>>>>> acc41009

    def recon_loss(x: Array, x_hat: Array) -> Array:
        """
        Reconstruction loss for the entire batch

        Arguments:
            params {ModelLayers} -- Model parameters
            x {Array} -- Original data
            x_hat {Array} -- Reconstructed data

        Returns:
            Array -- Reconstruction loss
        """
        return jnp.mean(v_recon_residual(x, x_hat))

    return recon_loss

def loss_dynamics_dx_factory(decoder: nn.Module):

    def psi(params,z):
        return decoder.apply({"params": params}, z)
    
    def dynamixs_dx_residual(params: ModelParams, z: Array, dx_dt: Array, theta: Array, xi: Array, mask: Array):
        """
        Loss for the dynamics in x for a single data point

<<<<<<< HEAD
        Arguments:
            params {ModelParams} -- Model parameters
            decoder {nn.Module} -- Decoder
            z {Array} -- Latent space
            dx_dt {Array} -- Time derivative of x
            theta {Array} -- SINDy library
            xi {Array} -- SINDy coefficients
            mask {Array} -- Mask

        Returns:
            Array -- Loss dynamics in x
        """
=======
    dpsi_dz = jacfwd(psi, argnums=1)
    dx_dt_sindy_recon = jnp.dot(dpsi_dz(params, z), theta @ (mask * xi))
    return jnp.linalg.norm(dx_dt - dx_dt_sindy_recon) ** 2

def loss_dynamics_z_single(params: ModelParams, encoder: nn.Module, x: Array, dx_dt: Array, theta: Array, xi: Array, mask: Array) -> Array:
    """
    Loss for the dynamics in z for a single data point
>>>>>>> acc41009

        jacobian_fn = jacobian(psi, argnums=1)
        dpsi_dt = jnp.dot(jacobian_fn(params, z), theta @ (mask * xi))
        return (dx_dt - dpsi_dt) ** 2
    
    v_dynamics_dx_residual = vmap(dynamixs_dx_residual, in_axes=(None, 0, 0, 0, None, None))

    def loss_dynamics_dx(params: ModelParams, z: Array, dx_dt: Array, theta: Array, xi: Array, mask: Array) -> Array:
        """
        Loss for the dynamics in x for the entire batch

        Arguments:
            params {ModelParams} -- Model parameters
            decoder {nn.Module} -- Decoder
            z {Array} -- Latent space
            dx_dt {Array} -- Time derivative of x
            theta {Array} -- SINDy library
            xi {Array} -- SINDy coefficients
            mask {Array} -- Mask

        Returns:
            Array -- Loss dynamics in x
        """
        return jnp.mean(v_dynamics_dx_residual(params, z, dx_dt, theta, xi, mask))
    
    return loss_dynamics_dx

def loss_dynamics_dz_factory(encoder: nn.Module):

    def phi(params, x):
        return encoder.apply({"params": params}, x)

    dphi_dx = jacrev(phi, argnums=1)
    dx_in_z = jnp.dot(dphi_dx(params, x), dx_dt)
    return jnp.linalg.norm(dx_in_z - theta @ (mask * xi)) ** 2

def loss_dynamics_x_second_order_single(decoderparams: ModelParams, decoder: nn.Module,  encoderparams:ModelParams ,encoder: nn.Module, z: Array, x: Array, dx: Array, ddx: Array, theta: Array, xi: Array, mask: Array) -> Array:
    """
    Second-order loss for the dynamics in x for a single data point

    Arguments:
        params {ModelParams} -- Model parameters
        decoder {nn.Module} -- Decoder
        z {Array} -- Latent space
        x {Array} -- Original data
        dx {Array} -- First derivative of x
        ddx {Array} -- Second derivative of x
        theta {Array} -- SINDy library
        xi {Array} -- SINDy coefficients
        mask {Array} -- Mask

    Returns:
        Array -- Second-order loss dynamics in x
    """
    def psi(z):
        return decoder.apply({"params": decoderparams}, z)
    
    def phi(x):
        return encoder.apply({"params": encoderparams}, x)
    
    dphi_dx = jacrev(phi)

    dx_in_z = dphi_dx(x) @ dx

    dpsi_dz = jacfwd(psi)
    ddpsi_dz2 = jacfwd(dpsi_dz)
    
<<<<<<< HEAD
    def dynamics_dz_residual(params: ModelParams, x: Array, dx_dt: Array, theta: Array, xi: Array, mask: Array):
        """
        Loss for the dynamics in z for a single data point

        Arguments:
            params {ModelParams} -- Model parameters
            encoder {nn.Module} -- Encoder
            x {Array} -- Original data
            dx_dt {Array} -- Time derivative of x
            theta {Array} -- SINDy library
            xi {Array} -- SINDy coefficients
            mask {Array} -- Mask

        Returns:
            Array -- Loss dynamics in z
        """
        jacobian_fn = jacobian(phi, argnums=1)
        dphi_dt = jnp.dot(jacobian_fn(params, x), dx_dt)
        return (dphi_dt - theta @ (mask * xi)) ** 2
    
    v_dynamics_dz_residual = vmap(dynamics_dz_residual, in_axes=(None, 0, 0, 0, None, None))

    def loss_dynamics_dz(params: ModelParams, x: Array, dx_dt: Array, theta: Array, xi: Array, mask: Array) -> Array:
        """
        Loss for the dynamics in z for the entire batch
=======
    ddz_in_x = (ddpsi_dz2(z) @ dx_in_z) @ dx_in_z + dpsi_dz(z) @ (theta @ (mask * xi)) #chain rule (theta @ (mask * xi) is the SINDy reconstruction of ddz

    return jnp.linalg.norm(ddz_in_x - ddx) ** 2

def loss_dynamics_z_second_order_single(params: ModelParams, encoder: nn.Module, x: Array, dx: Array, ddx: Array, theta: Array, xi: Array, mask: Array) -> Array:
    """
    Second-order loss for the dynamics in z for a single data point

    Arguments:
        params {ModelParams} -- Model parameters
        encoder {nn.Module} -- Encoder
        x {Array} -- Original data
        dx {Array} -- First derivative of x
        ddx {Array} -- Second derivative of x
        theta {Array} -- SINDy library
        xi {Array} -- SINDy coefficients
        mask {Array} -- Mask

    Returns:
        Array -- Second-order loss dynamics in z
    """     
    def phi(x):
        return encoder.apply({"params": params}, x)

    dphi_dx = jacrev(phi)
    ddphi_dx2 = jacrev(dphi_dx) #second derivative/hessian

    ddx_in_z = (ddphi_dx2(x) @ dx) @ dx + dphi_dx(x) @ ddx #chain rule

    return jnp.linalg.norm(ddx_in_z - theta @ (mask * xi)) ** 2

def loss_regularization(xi: Array, mask: Array) -> Array:
    """
    Regularization loss
>>>>>>> acc41009

        Arguments:
            params {ModelParams} -- Model parameters
            encoder {nn.Module} -- Encoder
            x {Array} -- Original data
            dx_dt {Array} -- Time derivative of x
            theta {Array} -- SINDy library
            xi {Array} -- SINDy coefficients
            mask {Array} -- Mask

        Returns:
            Array -- Loss dynamics in z
        """
        return jnp.mean(v_dynamics_dz_residual(params, x, dx_dt, theta, xi, mask))
    
    return loss_dynamics_dz

def loss_regularization_factory()->Callable:
    """
    Factory function to create a regularization loss function
    Returns:
        Callable -- Regularization loss function
    """
<<<<<<< HEAD
    def loss_regularization(xi: Array) -> Array:
        """
        Regularization loss

        Arguments:
            xi {Array} -- SINDy coefficients

        Returns:
            Array -- L1 norm of input
        """
        return jnp.mean(jnp.abs(xi))
    
    return loss_regularization

def loss_fn_factory(autoencoder: nn.Module, latent_dim: int, poly_order: int, include_sine: bool = False, weights: tuple = (1, 1, 40, 1), regularization: bool = True):
=======
    return jnp.linalg.norm(xi * mask, ord=1)

def base_loss_fn_first_order(params: ModelLayers, batch: Tuple, autoencoder: nn.Module, mask: Array, sindy_library, weights, v_loss_recon, v_loss_dynamics_x, v_loss_dynamics_z):
    """
    Base loss function without regularization for first-order derivatives

    Args:
        params (ModelLayers): Model parameters
        autoencoder (nn.Module): Autoencoder model
        batch (Tuple): Tuple of x and dx
        mask (Array): Mask
        sindy_library: SINDy library function
        weights: Tuple of weights for the loss components

    Returns:
        Tuple: Total loss and dictionary of losses
    """
    recon_weight, dx_weight, dz_weight, reg_weight = weights
    x, dx = batch

    encoder = autoencoder.encoder
    decoder = autoencoder.decoder

    z, x_hat = autoencoder.apply({"params": params}, x)
    theta = sindy_library(z)
    xi = params["sindy_coefficients"]

    encoder_params = params["encoder"]
    decoder_params = params["decoder"]

    # Compute losses across the entire batch
    loss_reconstruction = jnp.mean(v_loss_recon(x, x_hat))
    loss_dynamics_x_part = jnp.mean(v_loss_dynamics_x(
        decoder_params, decoder, z, dx, theta, xi, mask
    ))
    loss_dynamics_z_part = jnp.mean(v_loss_dynamics_z(
        encoder_params, encoder, x, dx, theta, xi, mask
    ))

    total_loss = (
        recon_weight * loss_reconstruction
        + dx_weight * loss_dynamics_x_part
        + dz_weight * loss_dynamics_z_part
    )

    loss_dict = {
        "loss": total_loss,
        "reconstruction": recon_weight * loss_reconstruction,
        "dynamics_x": dx_weight * loss_dynamics_x_part,
        "dynamics_z": dz_weight * loss_dynamics_z_part,
    }

    return total_loss, loss_dict

def base_loss_fn_second_order(params: ModelLayers, batch: Tuple, autoencoder: nn.Module, mask: Array, sindy_library, weights, v_loss_recon, v_loss_dynamics_x, v_loss_dynamics_z):
    """
    Base loss function without regularization for second-order derivatives

    Args:
        params (ModelLayers): Model parameters
        autoencoder (nn.Module): Autoencoder model
        batch (Tuple): Tuple of x, dx, and ddx
        mask (Array): Mask
        sindy_library: SINDy library function
        weights: Tuple of weights for the loss components

    Returns:
        Tuple: Total loss and dictionary of losses
    """
    recon_weight, dx_weight, dz_weight, reg_weight = weights
    x, dx, ddx = batch

    encoder = autoencoder.encoder
    decoder = autoencoder.decoder

    z, x_hat = autoencoder.apply({"params": params}, x)
    theta = sindy_library(z)
    xi = params["sindy_coefficients"]

    encoder_params = params["encoder"]
    decoder_params = params["decoder"]

    # Compute losses across the entire batch
    loss_reconstruction = jnp.mean(v_loss_recon(x, x_hat))

    loss_dynamics_x_part = jnp.mean(v_loss_dynamics_x(
        decoder_params, decoder, encoder_params, encoder, z, x, dx, ddx, theta, xi, mask
    ))
    loss_dynamics_z_part = jnp.mean(v_loss_dynamics_z(
        encoder_params, encoder, x, dx, ddx, theta, xi, mask
    ))

    total_loss = (
        recon_weight * loss_reconstruction
        + dx_weight * loss_dynamics_x_part
        + dz_weight * loss_dynamics_z_part
    )

    loss_dict = {
        "loss": total_loss,
        "reconstruction": recon_weight * loss_reconstruction,
        "dynamics_x": dx_weight * loss_dynamics_x_part,
        "dynamics_z": dz_weight * loss_dynamics_z_part,
    }

    return total_loss, loss_dict

def loss_fn_factory(latent_dim: int, poly_order: int, include_sine: bool = False, weights: tuple = (1, 1, 40, 1), regularization: bool = True, second_order: bool = False):
>>>>>>> acc41009
    """
    Create a loss function for different sindy libraries

    Args:
        latent_dim (int): dimension of latent space
        poly_order (int): polynomial order
        include_sine (bool, optional): Include sine functions in the library. Defaults to False.
        weights (tuple, optional): Weights for the loss functions. Defaults to (1, 1, 40, 1).
        regularization (bool, optional): Whether to include regularization loss. Defaults to True.
        second_order (bool, optional): Whether to use second-order derivatives. Defaults to False.

    Returns:
        Callable: Loss function
    """
    sindy_library = create_sindy_library(poly_order, include_sine, n_states=latent_dim)

<<<<<<< HEAD
    # Unpacking autoencoder
    encoder = autoencoder.encoder
    decoder = autoencoder.decoder

    # Vectorize individual losses using vmap
    loss_reconstruction = recon_loss_factory()
    loss_dynamics_dx = loss_dynamics_dx_factory(decoder)
    loss_dynamics_dz = loss_dynamics_dz_factory(encoder)
    loss_regularization = loss_regularization_factory()


    def base_loss_fn(params: ModelLayers, batch: Tuple, mask: Array):
        """
        Base loss function without regularization

        Args:
            params (ModelLayers): Model parameters
            autoencoder (nn.Module): Autoencoder model
            batch (Tuple): Tuple of features and target
            mask (Array): Mask

        Returns:
            Tuple: Total loss and dictionary of losses
        """
        features, target = batch

        ### Calculate z and x_hat
        z, x_hat = autoencoder.apply({"params": params}, features)
        theta = sindy_library(z)
        xi = params["sindy_coefficients"]

        encoder_params = params["encoder"]
        decoder_params = params["decoder"]

        # Compute losses across the entire batch
        recon_loss = recon_weight * loss_reconstruction(features, x_hat)
        dx_loss = dx_weight * loss_dynamics_dx(decoder_params, z, target, theta, xi, mask)
        dz_loss = dz_weight * loss_dynamics_dz(encoder_params, features, target, theta, xi, mask)
        total_loss = (
            recon_loss
            + dx_loss
            + dz_loss
        )

        loss_dict = {
            "loss": total_loss,
            "reconstruction": recon_loss,
            "dynamics_dx": dx_loss,
            "dynamics_dz": dz_loss,
        }
        return total_loss, loss_dict

    if regularization:
        def loss_fn_with_reg(params: ModelLayers, batch: Tuple, mask: Array):
            total_loss, loss_dict = base_loss_fn(params, batch, mask)
            xi = params["sindy_coefficients"]
            loss_reg = reg_weight * loss_regularization(xi)
            total_loss += loss_reg
            loss_dict["loss"] = total_loss
            loss_dict["regularization"] = loss_reg
=======
    v_loss_recon = vmap(loss_recon_single, in_axes=(0, 0))

    if second_order:
        v_loss_dynamics_x = vmap(loss_dynamics_x_second_order_single, in_axes=(None, None, None, None, 0, 0, 0, 0, 0, None, None)) #args are decoder params, decoder, encoder params, encoder, z, x, dx, ddx, theta, xi, mask
        v_loss_dynamics_z = vmap(loss_dynamics_z_second_order_single, in_axes=(None, None, 0, 0, 0, 0, None, None)) #args are params, encoder, x, dx, ddx, theta, xi, mask
        base_loss_fn = base_loss_fn_second_order
    else:
        v_loss_dynamics_x = vmap(loss_dynamics_x_single, in_axes=(None, None, 0, 0, 0, None, None)) #args are params, decoder, z, dx, theta, xi, mask
        v_loss_dynamics_z = vmap(loss_dynamics_z_single, in_axes=(None, None, 0, 0, 0, None, None)) #args are params, encoder, x, dx, theta, xi, mask
        base_loss_fn = base_loss_fn_first_order

    if regularization:
        def loss_fn_with_reg(params: ModelLayers, batch: Tuple, autoencoder: nn.Module, mask: Array):
            total_loss, loss_dict = base_loss_fn(params, batch, autoencoder, mask, sindy_library, weights, v_loss_recon, v_loss_dynamics_x, v_loss_dynamics_z)
            xi = params["sindy_coefficients"]
            loss_reg = loss_regularization(xi, mask)
            total_loss += weights[3] * loss_reg
            loss_dict["loss"] = total_loss
            loss_dict["regularization"] = weights[3] * loss_reg
>>>>>>> acc41009
            return total_loss, loss_dict

        return loss_fn_with_reg
    else:
        def loss_fn(params: ModelLayers, batch: Tuple, autoencoder: nn.Module, mask: Array):
            return base_loss_fn(params, batch, autoencoder, mask, sindy_library, weights, v_loss_recon, v_loss_dynamics_x, v_loss_dynamics_z)

        return loss_fn

if __name__ == "__main__":
    from autoencoder import Encoder, Decoder, Autoencoder
    from trainer import TrainState
    from sindy_utils import library_size
    from jax import random
    import optax

    key = random.PRNGKey(0)
    input_dim = 128
    latent_dim = 3
    poly_order = 3
    lib_size = library_size(latent_dim, poly_order)

    encoder = Encoder(input_dim=input_dim, latent_dim=latent_dim, widths=[32, 32])
    decoder = Decoder(input_dim=input_dim, latent_dim=latent_dim, widths=[32, 32])
    autoencoder = Autoencoder(input_dim=input_dim, latent_dim=latent_dim, widths=[32, 32], encoder=encoder, decoder=decoder, lib_size=lib_size)

    # Create some random data
    key, subkey = random.split(key)
    x = random.normal(subkey, (10, input_dim))

    key, subkey = random.split(key)
    dx = random.normal(subkey, (10, input_dim))
    ddx = random.normal(subkey, (10, input_dim))

    variables = autoencoder.init(subkey, x)

    state = TrainState(
        step=0,
        apply_fn=autoencoder.apply,
        params=variables["params"],
        rng=subkey,
        tx=None,
        opt_state=None,
        mask=variables['params']['sindy_coefficients'],
    )

    optimizer = optax.adam(1e-3)

    state = TrainState.create(
        apply_fn=state.apply_fn,
        params=state.params,
        tx=optimizer,
        rng=state.rng,
        mask=state.mask
    )

<<<<<<< HEAD
    loss_fn = loss_fn_factory(autoencoder, latent_dim,poly_order, include_sine=False, weights=(1, 1, 40, 1))


    loss, losses = loss_fn(
        state.params, (features, target), state.mask)
    print(loss)
    print(losses)
    print(loss.shape)
=======
    # First-order loss
    loss_fn_first_order = loss_fn_factory(latent_dim, poly_order, include_sine=False, weights=(1, 1, 40, 1), second_order=False)
    loss_first_order, losses_first_order = loss_fn_first_order(state.params, (x, dx), autoencoder, state.mask)
    print("First-order total loss:", loss_first_order)
    print("First-order individual losses:", losses_first_order)

    # Second-order loss
    loss_fn_second_order = loss_fn_factory(latent_dim, poly_order, include_sine=False, weights=(1, 1, 40, 1), second_order=True)
    loss_second_order, losses_second_order = loss_fn_second_order(state.params, (x, dx, ddx), autoencoder, state.mask)
    print("Second-order total loss:", loss_second_order)
    print("Second-order individual losses:", losses_second_order)
>>>>>>> acc41009
<|MERGE_RESOLUTION|>--- conflicted
+++ resolved
@@ -1,5 +1,5 @@
 import jax.numpy as jnp
-from jax import jacfwd, jacrev, vmap
+from jax import jacobian, vmap, jacfwd, jacrev
 from sindy_utils import create_sindy_library
 from typing import Tuple
 from jax import Array
@@ -16,7 +16,6 @@
         """
         Reconstruction loss for a single data point
 
-<<<<<<< HEAD
         Arguments:
             x {Array} -- Original data
             x_hat {Array} -- Reconstructed data
@@ -27,11 +26,6 @@
         return (x - x_hat) ** 2
     
     v_recon_residual = vmap(recon_residual, in_axes=(0, 0))
-=======
-def loss_dynamics_x_single(params: ModelParams, decoder: nn.Module, z: Array, dx_dt: Array, theta: Array, xi: Array, mask: Array) -> Array:
-    """
-    Loss for the dynamics in x for a single data point
->>>>>>> acc41009
 
     def recon_loss(x: Array, x_hat: Array) -> Array:
         """
@@ -58,7 +52,6 @@
         """
         Loss for the dynamics in x for a single data point
 
-<<<<<<< HEAD
         Arguments:
             params {ModelParams} -- Model parameters
             decoder {nn.Module} -- Decoder
@@ -71,15 +64,6 @@
         Returns:
             Array -- Loss dynamics in x
         """
-=======
-    dpsi_dz = jacfwd(psi, argnums=1)
-    dx_dt_sindy_recon = jnp.dot(dpsi_dz(params, z), theta @ (mask * xi))
-    return jnp.linalg.norm(dx_dt - dx_dt_sindy_recon) ** 2
-
-def loss_dynamics_z_single(params: ModelParams, encoder: nn.Module, x: Array, dx_dt: Array, theta: Array, xi: Array, mask: Array) -> Array:
-    """
-    Loss for the dynamics in z for a single data point
->>>>>>> acc41009
 
         jacobian_fn = jacobian(psi, argnums=1)
         dpsi_dt = jnp.dot(jacobian_fn(params, z), theta @ (mask * xi))
@@ -111,11 +95,152 @@
 
     def phi(params, x):
         return encoder.apply({"params": params}, x)
-
-    dphi_dx = jacrev(phi, argnums=1)
-    dx_in_z = jnp.dot(dphi_dx(params, x), dx_dt)
-    return jnp.linalg.norm(dx_in_z - theta @ (mask * xi)) ** 2
-
+    
+    def dynamics_dz_residual(params: ModelParams, x: Array, dx_dt: Array, theta: Array, xi: Array, mask: Array):
+        """
+        Loss for the dynamics in z for a single data point
+
+        Arguments:
+            params {ModelParams} -- Model parameters
+            encoder {nn.Module} -- Encoder
+            x {Array} -- Original data
+            dx_dt {Array} -- Time derivative of x
+            theta {Array} -- SINDy library
+            xi {Array} -- SINDy coefficients
+            mask {Array} -- Mask
+
+        Returns:
+            Array -- Loss dynamics in z
+        """
+        jacobian_fn = jacobian(phi, argnums=1)
+        dphi_dt = jnp.dot(jacobian_fn(params, x), dx_dt)
+        return (dphi_dt - theta @ (mask * xi)) ** 2
+    
+    v_dynamics_dz_residual = vmap(dynamics_dz_residual, in_axes=(None, 0, 0, 0, None, None))
+
+    def loss_dynamics_dz(params: ModelParams, x: Array, dx_dt: Array, theta: Array, xi: Array, mask: Array) -> Array:
+        """
+        Loss for the dynamics in z for the entire batch
+
+        Arguments:
+            params {ModelParams} -- Model parameters
+            encoder {nn.Module} -- Encoder
+            x {Array} -- Original data
+            dx_dt {Array} -- Time derivative of x
+            theta {Array} -- SINDy library
+            xi {Array} -- SINDy coefficients
+            mask {Array} -- Mask
+
+        Returns:
+            Array -- Loss dynamics in z
+        """
+        return jnp.mean(v_dynamics_dz_residual(params, x, dx_dt, theta, xi, mask))
+    
+    return loss_dynamics_dz
+
+def loss_regularization_factory()->Callable:
+    """
+    Factory function to create a regularization loss function
+    Returns:
+        Callable -- Regularization loss function
+    """
+    def loss_regularization(xi: Array) -> Array:
+        """
+        Regularization loss
+
+        Arguments:
+            xi {Array} -- SINDy coefficients
+
+        Returns:
+            Array -- L1 norm of input
+        """
+        return jnp.mean(jnp.abs(xi))
+    
+    return loss_regularization
+
+def loss_fn_factory(autoencoder: nn.Module, latent_dim: int, poly_order: int, include_sine: bool = False, weights: tuple = (1, 1, 40, 1), regularization: bool = True):
+    """
+    Create a loss function for different sindy libraries
+
+    Args:
+        latent_dim (int): dimension of latent space
+        poly_order (int): polynomial order
+        include_sine (bool, optional): Include sine functions in the library. Defaults to False.
+        weights (tuple, optional): Weights for the loss functions. Defaults to (1, 1, 40, 1).
+        regularization (bool, optional): Whether to include regularization loss. Defaults to True.
+
+    Returns:
+        Callable: Loss function
+    """
+    sindy_library = create_sindy_library(poly_order, include_sine, n_states=latent_dim)
+    recon_weight, dx_weight, dz_weight, reg_weight = weights
+
+    # Unpacking autoencoder
+    encoder = autoencoder.encoder
+    decoder = autoencoder.decoder
+
+    # Vectorize individual losses using vmap
+    loss_reconstruction = recon_loss_factory()
+    loss_dynamics_dx = loss_dynamics_dx_factory(decoder)
+    loss_dynamics_dz = loss_dynamics_dz_factory(encoder)
+    loss_regularization = loss_regularization_factory()
+
+
+    def base_loss_fn(params: ModelLayers, batch: Tuple, mask: Array):
+        """
+        Base loss function without regularization
+
+        Args:
+            params (ModelLayers): Model parameters
+            autoencoder (nn.Module): Autoencoder model
+            batch (Tuple): Tuple of features and target
+            mask (Array): Mask
+
+        Returns:
+            Tuple: Total loss and dictionary of losses
+        """
+        features, target = batch
+
+        ### Calculate z and x_hat
+        z, x_hat = autoencoder.apply({"params": params}, features)
+        theta = sindy_library(z)
+        xi = params["sindy_coefficients"]
+
+        encoder_params = params["encoder"]
+        decoder_params = params["decoder"]
+
+        # Compute losses across the entire batch
+        recon_loss = recon_weight * loss_reconstruction(features, x_hat)
+        dx_loss = dx_weight * loss_dynamics_dx(decoder_params, z, target, theta, xi, mask)
+        dz_loss = dz_weight * loss_dynamics_dz(encoder_params, features, target, theta, xi, mask)
+        total_loss = (
+            recon_loss
+            + dx_loss
+            + dz_loss
+        )
+
+        loss_dict = {
+            "loss": total_loss,
+            "reconstruction": recon_loss,
+            "dynamics_dx": dx_loss,
+            "dynamics_dz": dz_loss,
+        }
+        return total_loss, loss_dict
+
+    if regularization:
+        def loss_fn_with_reg(params: ModelLayers, batch: Tuple, mask: Array):
+            total_loss, loss_dict = base_loss_fn(params, batch, mask)
+            xi = params["sindy_coefficients"]
+            loss_reg = reg_weight * loss_regularization(xi)
+            total_loss += loss_reg
+            loss_dict["loss"] = total_loss
+            loss_dict["regularization"] = loss_reg
+            return total_loss, loss_dict
+
+        return loss_fn_with_reg
+    else:
+        return base_loss_fn
+    
 def loss_dynamics_x_second_order_single(decoderparams: ModelParams, decoder: nn.Module,  encoderparams:ModelParams ,encoder: nn.Module, z: Array, x: Array, dx: Array, ddx: Array, theta: Array, xi: Array, mask: Array) -> Array:
     """
     Second-order loss for the dynamics in x for a single data point
@@ -147,33 +272,6 @@
     dpsi_dz = jacfwd(psi)
     ddpsi_dz2 = jacfwd(dpsi_dz)
     
-<<<<<<< HEAD
-    def dynamics_dz_residual(params: ModelParams, x: Array, dx_dt: Array, theta: Array, xi: Array, mask: Array):
-        """
-        Loss for the dynamics in z for a single data point
-
-        Arguments:
-            params {ModelParams} -- Model parameters
-            encoder {nn.Module} -- Encoder
-            x {Array} -- Original data
-            dx_dt {Array} -- Time derivative of x
-            theta {Array} -- SINDy library
-            xi {Array} -- SINDy coefficients
-            mask {Array} -- Mask
-
-        Returns:
-            Array -- Loss dynamics in z
-        """
-        jacobian_fn = jacobian(phi, argnums=1)
-        dphi_dt = jnp.dot(jacobian_fn(params, x), dx_dt)
-        return (dphi_dt - theta @ (mask * xi)) ** 2
-    
-    v_dynamics_dz_residual = vmap(dynamics_dz_residual, in_axes=(None, 0, 0, 0, None, None))
-
-    def loss_dynamics_dz(params: ModelParams, x: Array, dx_dt: Array, theta: Array, xi: Array, mask: Array) -> Array:
-        """
-        Loss for the dynamics in z for the entire batch
-=======
     ddz_in_x = (ddpsi_dz2(z) @ dx_in_z) @ dx_in_z + dpsi_dz(z) @ (theta @ (mask * xi)) #chain rule (theta @ (mask * xi) is the SINDy reconstruction of ddz
 
     return jnp.linalg.norm(ddz_in_x - ddx) ** 2
@@ -205,265 +303,7 @@
 
     return jnp.linalg.norm(ddx_in_z - theta @ (mask * xi)) ** 2
 
-def loss_regularization(xi: Array, mask: Array) -> Array:
-    """
-    Regularization loss
->>>>>>> acc41009
-
-        Arguments:
-            params {ModelParams} -- Model parameters
-            encoder {nn.Module} -- Encoder
-            x {Array} -- Original data
-            dx_dt {Array} -- Time derivative of x
-            theta {Array} -- SINDy library
-            xi {Array} -- SINDy coefficients
-            mask {Array} -- Mask
-
-        Returns:
-            Array -- Loss dynamics in z
-        """
-        return jnp.mean(v_dynamics_dz_residual(params, x, dx_dt, theta, xi, mask))
-    
-    return loss_dynamics_dz
-
-def loss_regularization_factory()->Callable:
-    """
-    Factory function to create a regularization loss function
-    Returns:
-        Callable -- Regularization loss function
-    """
-<<<<<<< HEAD
-    def loss_regularization(xi: Array) -> Array:
-        """
-        Regularization loss
-
-        Arguments:
-            xi {Array} -- SINDy coefficients
-
-        Returns:
-            Array -- L1 norm of input
-        """
-        return jnp.mean(jnp.abs(xi))
-    
-    return loss_regularization
-
-def loss_fn_factory(autoencoder: nn.Module, latent_dim: int, poly_order: int, include_sine: bool = False, weights: tuple = (1, 1, 40, 1), regularization: bool = True):
-=======
-    return jnp.linalg.norm(xi * mask, ord=1)
-
-def base_loss_fn_first_order(params: ModelLayers, batch: Tuple, autoencoder: nn.Module, mask: Array, sindy_library, weights, v_loss_recon, v_loss_dynamics_x, v_loss_dynamics_z):
-    """
-    Base loss function without regularization for first-order derivatives
-
-    Args:
-        params (ModelLayers): Model parameters
-        autoencoder (nn.Module): Autoencoder model
-        batch (Tuple): Tuple of x and dx
-        mask (Array): Mask
-        sindy_library: SINDy library function
-        weights: Tuple of weights for the loss components
-
-    Returns:
-        Tuple: Total loss and dictionary of losses
-    """
-    recon_weight, dx_weight, dz_weight, reg_weight = weights
-    x, dx = batch
-
-    encoder = autoencoder.encoder
-    decoder = autoencoder.decoder
-
-    z, x_hat = autoencoder.apply({"params": params}, x)
-    theta = sindy_library(z)
-    xi = params["sindy_coefficients"]
-
-    encoder_params = params["encoder"]
-    decoder_params = params["decoder"]
-
-    # Compute losses across the entire batch
-    loss_reconstruction = jnp.mean(v_loss_recon(x, x_hat))
-    loss_dynamics_x_part = jnp.mean(v_loss_dynamics_x(
-        decoder_params, decoder, z, dx, theta, xi, mask
-    ))
-    loss_dynamics_z_part = jnp.mean(v_loss_dynamics_z(
-        encoder_params, encoder, x, dx, theta, xi, mask
-    ))
-
-    total_loss = (
-        recon_weight * loss_reconstruction
-        + dx_weight * loss_dynamics_x_part
-        + dz_weight * loss_dynamics_z_part
-    )
-
-    loss_dict = {
-        "loss": total_loss,
-        "reconstruction": recon_weight * loss_reconstruction,
-        "dynamics_x": dx_weight * loss_dynamics_x_part,
-        "dynamics_z": dz_weight * loss_dynamics_z_part,
-    }
-
-    return total_loss, loss_dict
-
-def base_loss_fn_second_order(params: ModelLayers, batch: Tuple, autoencoder: nn.Module, mask: Array, sindy_library, weights, v_loss_recon, v_loss_dynamics_x, v_loss_dynamics_z):
-    """
-    Base loss function without regularization for second-order derivatives
-
-    Args:
-        params (ModelLayers): Model parameters
-        autoencoder (nn.Module): Autoencoder model
-        batch (Tuple): Tuple of x, dx, and ddx
-        mask (Array): Mask
-        sindy_library: SINDy library function
-        weights: Tuple of weights for the loss components
-
-    Returns:
-        Tuple: Total loss and dictionary of losses
-    """
-    recon_weight, dx_weight, dz_weight, reg_weight = weights
-    x, dx, ddx = batch
-
-    encoder = autoencoder.encoder
-    decoder = autoencoder.decoder
-
-    z, x_hat = autoencoder.apply({"params": params}, x)
-    theta = sindy_library(z)
-    xi = params["sindy_coefficients"]
-
-    encoder_params = params["encoder"]
-    decoder_params = params["decoder"]
-
-    # Compute losses across the entire batch
-    loss_reconstruction = jnp.mean(v_loss_recon(x, x_hat))
-
-    loss_dynamics_x_part = jnp.mean(v_loss_dynamics_x(
-        decoder_params, decoder, encoder_params, encoder, z, x, dx, ddx, theta, xi, mask
-    ))
-    loss_dynamics_z_part = jnp.mean(v_loss_dynamics_z(
-        encoder_params, encoder, x, dx, ddx, theta, xi, mask
-    ))
-
-    total_loss = (
-        recon_weight * loss_reconstruction
-        + dx_weight * loss_dynamics_x_part
-        + dz_weight * loss_dynamics_z_part
-    )
-
-    loss_dict = {
-        "loss": total_loss,
-        "reconstruction": recon_weight * loss_reconstruction,
-        "dynamics_x": dx_weight * loss_dynamics_x_part,
-        "dynamics_z": dz_weight * loss_dynamics_z_part,
-    }
-
-    return total_loss, loss_dict
-
-def loss_fn_factory(latent_dim: int, poly_order: int, include_sine: bool = False, weights: tuple = (1, 1, 40, 1), regularization: bool = True, second_order: bool = False):
->>>>>>> acc41009
-    """
-    Create a loss function for different sindy libraries
-
-    Args:
-        latent_dim (int): dimension of latent space
-        poly_order (int): polynomial order
-        include_sine (bool, optional): Include sine functions in the library. Defaults to False.
-        weights (tuple, optional): Weights for the loss functions. Defaults to (1, 1, 40, 1).
-        regularization (bool, optional): Whether to include regularization loss. Defaults to True.
-        second_order (bool, optional): Whether to use second-order derivatives. Defaults to False.
-
-    Returns:
-        Callable: Loss function
-    """
-    sindy_library = create_sindy_library(poly_order, include_sine, n_states=latent_dim)
-
-<<<<<<< HEAD
-    # Unpacking autoencoder
-    encoder = autoencoder.encoder
-    decoder = autoencoder.decoder
-
-    # Vectorize individual losses using vmap
-    loss_reconstruction = recon_loss_factory()
-    loss_dynamics_dx = loss_dynamics_dx_factory(decoder)
-    loss_dynamics_dz = loss_dynamics_dz_factory(encoder)
-    loss_regularization = loss_regularization_factory()
-
-
-    def base_loss_fn(params: ModelLayers, batch: Tuple, mask: Array):
-        """
-        Base loss function without regularization
-
-        Args:
-            params (ModelLayers): Model parameters
-            autoencoder (nn.Module): Autoencoder model
-            batch (Tuple): Tuple of features and target
-            mask (Array): Mask
-
-        Returns:
-            Tuple: Total loss and dictionary of losses
-        """
-        features, target = batch
-
-        ### Calculate z and x_hat
-        z, x_hat = autoencoder.apply({"params": params}, features)
-        theta = sindy_library(z)
-        xi = params["sindy_coefficients"]
-
-        encoder_params = params["encoder"]
-        decoder_params = params["decoder"]
-
-        # Compute losses across the entire batch
-        recon_loss = recon_weight * loss_reconstruction(features, x_hat)
-        dx_loss = dx_weight * loss_dynamics_dx(decoder_params, z, target, theta, xi, mask)
-        dz_loss = dz_weight * loss_dynamics_dz(encoder_params, features, target, theta, xi, mask)
-        total_loss = (
-            recon_loss
-            + dx_loss
-            + dz_loss
-        )
-
-        loss_dict = {
-            "loss": total_loss,
-            "reconstruction": recon_loss,
-            "dynamics_dx": dx_loss,
-            "dynamics_dz": dz_loss,
-        }
-        return total_loss, loss_dict
-
-    if regularization:
-        def loss_fn_with_reg(params: ModelLayers, batch: Tuple, mask: Array):
-            total_loss, loss_dict = base_loss_fn(params, batch, mask)
-            xi = params["sindy_coefficients"]
-            loss_reg = reg_weight * loss_regularization(xi)
-            total_loss += loss_reg
-            loss_dict["loss"] = total_loss
-            loss_dict["regularization"] = loss_reg
-=======
-    v_loss_recon = vmap(loss_recon_single, in_axes=(0, 0))
-
-    if second_order:
-        v_loss_dynamics_x = vmap(loss_dynamics_x_second_order_single, in_axes=(None, None, None, None, 0, 0, 0, 0, 0, None, None)) #args are decoder params, decoder, encoder params, encoder, z, x, dx, ddx, theta, xi, mask
-        v_loss_dynamics_z = vmap(loss_dynamics_z_second_order_single, in_axes=(None, None, 0, 0, 0, 0, None, None)) #args are params, encoder, x, dx, ddx, theta, xi, mask
-        base_loss_fn = base_loss_fn_second_order
-    else:
-        v_loss_dynamics_x = vmap(loss_dynamics_x_single, in_axes=(None, None, 0, 0, 0, None, None)) #args are params, decoder, z, dx, theta, xi, mask
-        v_loss_dynamics_z = vmap(loss_dynamics_z_single, in_axes=(None, None, 0, 0, 0, None, None)) #args are params, encoder, x, dx, theta, xi, mask
-        base_loss_fn = base_loss_fn_first_order
-
-    if regularization:
-        def loss_fn_with_reg(params: ModelLayers, batch: Tuple, autoencoder: nn.Module, mask: Array):
-            total_loss, loss_dict = base_loss_fn(params, batch, autoencoder, mask, sindy_library, weights, v_loss_recon, v_loss_dynamics_x, v_loss_dynamics_z)
-            xi = params["sindy_coefficients"]
-            loss_reg = loss_regularization(xi, mask)
-            total_loss += weights[3] * loss_reg
-            loss_dict["loss"] = total_loss
-            loss_dict["regularization"] = weights[3] * loss_reg
->>>>>>> acc41009
-            return total_loss, loss_dict
-
-        return loss_fn_with_reg
-    else:
-        def loss_fn(params: ModelLayers, batch: Tuple, autoencoder: nn.Module, mask: Array):
-            return base_loss_fn(params, batch, autoencoder, mask, sindy_library, weights, v_loss_recon, v_loss_dynamics_x, v_loss_dynamics_z)
-
-        return loss_fn
+
 
 if __name__ == "__main__":
     from autoencoder import Encoder, Decoder, Autoencoder
@@ -512,7 +352,6 @@
         mask=state.mask
     )
 
-<<<<<<< HEAD
     loss_fn = loss_fn_factory(autoencoder, latent_dim,poly_order, include_sine=False, weights=(1, 1, 40, 1))
 
 
@@ -520,17 +359,4 @@
         state.params, (features, target), state.mask)
     print(loss)
     print(losses)
-    print(loss.shape)
-=======
-    # First-order loss
-    loss_fn_first_order = loss_fn_factory(latent_dim, poly_order, include_sine=False, weights=(1, 1, 40, 1), second_order=False)
-    loss_first_order, losses_first_order = loss_fn_first_order(state.params, (x, dx), autoencoder, state.mask)
-    print("First-order total loss:", loss_first_order)
-    print("First-order individual losses:", losses_first_order)
-
-    # Second-order loss
-    loss_fn_second_order = loss_fn_factory(latent_dim, poly_order, include_sine=False, weights=(1, 1, 40, 1), second_order=True)
-    loss_second_order, losses_second_order = loss_fn_second_order(state.params, (x, dx, ddx), autoencoder, state.mask)
-    print("Second-order total loss:", loss_second_order)
-    print("Second-order individual losses:", losses_second_order)
->>>>>>> acc41009
+    print(loss.shape)