"""
Large parts of this module was created by Phillip Lippe (Revision cf18eb5d, 2022), and is part of 
Guide 4: Research Projects with JAX https://uvadlc-notebooks.readthedocs.io/en/latest/tutorial_notebooks/guide4/Research_Projects_with_JAX.html
which is part of UVA DEEP LEARNING COURSE https://uvadlc.github.io/
"""

from autoencoder import Autoencoder, Encoder, Decoder

import os
from typing import Any, Optional, Tuple, Iterator, Dict, Callable
import json
import time
from tqdm import tqdm
from copy import copy
from collections import defaultdict
import pickle

import jax
from jax import jit, random, value_and_grad
from flax import linen as nn
from flax.training import train_state, checkpoints
import optax
import jax.numpy as jnp

from pytorch_lightning.loggers import TensorBoardLogger

from loss import loss_fn_factory
from sindy_utils import library_size


class TrainState(train_state.TrainState):
    mask: jnp.ndarray = None
    rng: Any = None


@jit
def update_mask(coefficients, threshold=0.1):
    return jnp.where(jnp.abs(coefficients) >= threshold, 1, 0)

<<<<<<< HEAD
class SINDy_trainer:
=======

class Trainer:
>>>>>>> acc41009
    def __init__(
        self,
        input_dim: int,
        latent_dim: int,
        poly_order: int,
        widths: list,
        exmp_input: Any,
        loss_factory: Callable[[int, int, bool, tuple, bool],Callable] = loss_fn_factory,
        optimizer_hparams: Dict[str, Any] = {},
        loss_params: Dict[str, Any] = {},
        seed: int = 42,
        logger_params: Dict[str, Any] = None,
        enable_progress_bar: bool = True,
        debug: bool = False,
        check_val_every_n_epoch: int = 500,
        update_mask_every_n_epoch: int = 500,
    ):
        """
        Trainer module for holding all parts required for training a model. 
        This includes the model, optimizer, loss function, and the training loop.

        Args:
            input_dim (int): Input dimension of the data.
            latent_dim (int): Dimension of the latent space.
            poly_order (int): Polynomial order for the SINDy library.
            widths (list): List of layer widths for the encoder and decoder. Assumes the same for both.
            exmp_input (Any): Example input to initialize the autoencoder model.

            loss_factory (Callable[[int, int, bool, tuple, bool],Callable], optional): Factory function for the loss function. Defaults to create_loss_fn.
            
            optimizer_hparams (Dict[str, Any], optional): Hyperparameters for the optimizer. Defaults to {}.
            loss_params (Dict[str, Any], optional): Parameters for the loss function. Defaults to {}.
            seed (int, optional): Random seed. Defaults to 42.
            logger_params (Dict[str, Any], optional): Parameters for the logger. Defaults to None.

            enable_progress_bar (bool, optional): Whether to enable progress bar. Defaults to True.
            debug (bool, optional): Whether to jit the loss functions. Defaults to False.
            check_val_every_n_epoch (int, optional): Check validation every n epoch. Defaults to 500.
            update_mask_every_n_epoch (int, optional): Update mask every n epoch. Defaults to 500.
        """
        self.seed = seed

        ### Hyperparameters for autoencoder setup
        self.model_hparams = {
            'input_dim': input_dim,
            'latent_dim': latent_dim,
            'poly_order': poly_order,
            'widths': widths,
        }

        ### Setting up library size for the model parameters
        lib_size = library_size(self.model_hparams['latent_dim'], poly_order=self.model_hparams['poly_order'], use_sine=False)
        self.model_hparams['lib_size'] = lib_size

        ### Store model parameters
        self.optimizer_hparams = optimizer_hparams
        self.enable_progress_bar = enable_progress_bar
        self.debug = debug
        self.check_val_every_n_epoch = check_val_every_n_epoch
        self.update_mask_every_n_epoch = update_mask_every_n_epoch
        self.loss_params = loss_params
        self.logger_params = logger_params

        # Store hyperparameters for trainer and model
        self.hparams = {
            "input_dim": input_dim,
            "latent_dim": latent_dim,
            "poly_order": poly_order,
            "widths": widths,
            "optimizer_hparams": optimizer_hparams,
            "loss_params": loss_params,
            "seed": seed,
            "logger_params": logger_params,
            "enable_progress_bar": enable_progress_bar,
            "debug": debug,
            "check_val_every_n_epoch": check_val_every_n_epoch,
            "update_mask_every_n_epoch": update_mask_every_n_epoch,
        }

<<<<<<< HEAD
        ### Define the autoencoder model
        self._init_autoencoder()
        ### Initialize the autoencoder, the SINDy coefficients, and define self.state with TrainState
        self._init_model_state(exmp_input)

        ### Define the loss function from the factory
        self.loss_fn = jit(loss_factory(autoencoder = self.model, **self.loss_params))
        
        self.create_jitted_functions()
    
    def _init_autoencoder(self):
=======
        self.init_model()
        self.init_model_state(exmp_input)
        # self.init_logger(logger_params)
        self.create_jitted_functions()

    def init_model(self):
>>>>>>> acc41009
        """
        Initialize the autoencoder and add it to the loss params.
        """
<<<<<<< HEAD
        # Initialize Encoder and Decoder
        encoder = Encoder(self.model_hparams['input_dim'], self.model_hparams['latent_dim'], self.model_hparams['widths'])
        decoder = Decoder(self.model_hparams['input_dim'], self.model_hparams['latent_dim'], self.model_hparams['widths'])
=======
        # Calculate library size
        lib_size = library_size(
            self.model_hparams['latent_dim'], poly_order=self.model_hparams['poly_order'], use_sine=False)

        # Initialize Encoder and Decoder
        self.model_hparams['encoder'] = Encoder(
            self.model_hparams['input_dim'], self.model_hparams['latent_dim'], self.model_hparams['widths'])
        self.model_hparams['decoder'] = Decoder(
            self.model_hparams['input_dim'], self.model_hparams['latent_dim'], self.model_hparams['widths'])
        self.model_hparams['lib_size'] = lib_size
>>>>>>> acc41009

        # Initialize Autoencoder
        self.model = Autoencoder(
            input_dim=self.model_hparams['input_dim'],
            latent_dim=self.model_hparams['latent_dim'],
            lib_size=self.model_hparams['lib_size'],
            widths=self.model_hparams['widths'],
            encoder=encoder,
            decoder=decoder
        )

<<<<<<< HEAD
    def _init_model_state(self, exmp_input: Any):
        """
        Initialize the flax autoencoder model with the example input and random seed. Also initializes the SINDy coefficients

        Args:
            exmp_input (Any): Example input to initialize the model, with correct input shape

        """
        ### Split initialization rng
        model_rng = random.PRNGKey(self.seed)
        model_rng, init_rng = random.split(model_rng)

        ### Set correct example input for initialization
        exmp_input = [exmp_input] if not isinstance(exmp_input, (list, tuple)) else exmp_input
        ### Initialize model parameters
        variables = self.model.init(init_rng, exmp_input)

        ### Optimizer state
        self.state = TrainState(
            step=0,
            apply_fn=self.model.apply,
            params=variables["params"],
            rng=model_rng,
            tx=None,
            opt_state=None,
            mask=variables['params']['sindy_coefficients'],
        )
=======
        # Initialize the loss function
        self.loss_fn = loss_fn_factory(**self.loss_params)
>>>>>>> acc41009

    def json_serializable(self, obj: dict):
        """
        Convert the model parameters to a JSON serializable format. For storing the model.
        """
        for key, value in obj.items():
            if isinstance(value, nn.Module):
                obj[key] = {
                    "class": value.__class__.__name__,
                    "params": {k: getattr(value, k) for k in value.__annotations__.keys()}
                }
            elif isinstance(value, dict):
                obj[key] = self.json_serializable(value)
        return obj

    def init_logger(self, logger_params: Optional[Dict] = None):
        """
        Initialize the tensorboard logger for logging the training metrics and model checkpoints.
        (see https://pytorch-lightning.readthedocs.io/en/stable/extensions/logging.html#tensorboard-logging)

        default log_dir: checkpoints/version_{x} (x is auto-incremented (if not specified) for each run (1,2,3..))

        Args:
            logger_params (Optional[Dict], optional): Parameters for the logger. Mainly includes folder and file name params.
        """
        if logger_params is None:
            logger_params = dict()
        log_dir = logger_params.get("log_dir", None)
        if not log_dir:
            log_dir = logger_params.get("base_log_dir", "checkpoints/")
            if "logger_name" in logger_params:
                log_dir = os.path.join(log_dir, logger_params["logger_name"])
            version = None
        else:
            version = ""
        self.logger = TensorBoardLogger(
            save_dir=log_dir, version=version, name="")
        log_dir = self.logger.log_dir
        if not os.path.isfile(os.path.join(log_dir, "hparams.json")):
            os.makedirs(os.path.join(log_dir, "metrics/"), exist_ok=True)
            with open(os.path.join(log_dir, "hparams.json"), "w") as f:
                json.dump(self.hparams, f, indent=4)
<<<<<<< HEAD
        self.log_dir = log_dir 
=======
        self.log_dir = log_dir

    def init_model_state(self, exmp_input: Any):
        """
        Initialize the flax model with the example input and random seed.

        Args:
            exmp_input (Any): Example input to initialize the model, with correct input shape

        """
        model_rng = random.PRNGKey(self.seed)
        model_rng, init_rng = random.split(model_rng)
        exmp_input = [exmp_input] if not isinstance(
            exmp_input, (list, tuple)) else exmp_input
        variables = self.run_model_init(exmp_input, init_rng)
        self.state = TrainState(
            step=0,
            apply_fn=self.model.apply,
            params=variables["params"],
            rng=model_rng,
            tx=None,
            opt_state=None,
            mask=variables['params']['sindy_coefficients'],
        )

    def run_model_init(self, exmp_input: Any, init_rng: Any) -> Dict:
        """
        Run the flax model init function to initialize the model parameters.
        """
        return self.model.init(init_rng, exmp_input)
>>>>>>> acc41009

    def print_tabulate(self, exmp_input: Any):
        """
        Print the model paramater summary using the tabulate function.
        """
        print(self.model.tabulate(random.PRNGKey(0), exmp_input))

    def init_optimizer(self, num_epochs: int, num_steps_per_epoch: int):
        """
        Initialize the optimizer with the hyperparameters. Defaults to Adam.

        Args:
            num_epochs (int): Number of epochs to train the model (used for the learning rate schedule)
            num_steps_per_epoch (int): Number of steps per epoch (used for the learning rate schedule)

        """
        hparams = copy(self.optimizer_hparams)
        optimizer_name = hparams.pop("optimizer", "adam")
        if optimizer_name.lower() == "adam":
            opt_class = optax.adam
        elif optimizer_name.lower() == "adamw":
            opt_class = optax.adamw
        elif optimizer_name.lower() == "sgd":
            opt_class = optax.sgd
        else:
            assert False, f'Unknown optimizer "{opt_class}"'
        lr = hparams.pop("lr", 1e-3)

        optimizer = opt_class(lr, **hparams)
        self.state = TrainState.create(
            apply_fn=self.state.apply_fn,
            params=self.state.params,
            tx=optimizer,
            rng=self.state.rng,
            mask=self.state.mask,
        )

    def create_jitted_functions(self):
        """
        Create the jitted training and evaluation functions if debug=False. Otherwise, skip jitting.
        """
        train_step, eval_step = self.create_functions()
        if self.debug:
            print("Skipping jitting due to debug=True")
            self.train_step = train_step
            self.eval_step = eval_step
        else:
            self.train_step = jit(train_step)
            self.eval_step = jit(eval_step)

    def create_functions(
        self,
    ) -> Tuple[
        Callable[[TrainState, Any], Tuple[TrainState, Dict]],
        Callable[[TrainState, Any], Tuple[TrainState, Dict]],
    ]:
        """
        create training and evaluation functions for the model. Based on the loss function. 
        """
        ### Defining value and grad function for the loss function
        val_grad_fn = value_and_grad(self.loss_fn, has_aux=True, argnums=0)
        ### Training step
        ### The loss function takes in params, batch, and state.mask
        def train_step(state: TrainState, batch: Tuple):

            (loss, metrics), grads = val_grad_fn(state.params, batch, state.mask)
            state = state.apply_gradients(grads=grads)
            return state, metrics

        def eval_step(state: TrainState, batch: Any):
<<<<<<< HEAD
            (loss, metrics) = self.loss_fn(state.params, batch, state.mask)
=======
            (loss, metrics) = self.loss_fn(
                state.params, batch, self.model, state.mask)
>>>>>>> acc41009
            return metrics

        return train_step, eval_step

    def train_model(
        self,
        train_loader: Iterator,
        val_loader: Iterator,
        test_loader: Optional[Iterator] = None,
        num_epochs: int = 5000,
        final_epochs: int = 500,

    ) -> Dict[str, Any]:
        """
        Train the model using the training and validation loaders. Optionally, evaluate the model on a test loader.

        Args:
            train_loader (Iterator): Training data loader
            val_loader (Iterator): Validation data loader
            test_loader (Optional[Iterator], optional): Test data loader. Defaults to None.
            num_epochs (int, optional): Number of epochs to train the model. Defaults to 500.

        """
<<<<<<< HEAD
        ### Initialize the logger
=======
        print("starting training- trainer")
>>>>>>> acc41009
        self.init_logger(self.logger_params)

        ### Initialize the optimizer
        self.init_optimizer(num_epochs, len(train_loader))
        best_eval_metrics = None
<<<<<<< HEAD

        #### Initial training loop
        for epoch_idx in self.tracker(range(1, num_epochs + 1), desc="Epochs"):
            starting = time.time()
            train_metrics = self.train_epoch(train_loader)
            self.logger.log_metrics(train_metrics, step=epoch_idx)

            if epoch_idx % self.check_val_every_n_epoch == 0:
                eval_metrics = self.eval_model(val_loader, log_prefix="val/")
                self.logger.log_metrics(eval_metrics, step=epoch_idx)
                self.save_metrics(f"eval_epoch_{str(epoch_idx).zfill(3)}", eval_metrics)
                if self.is_new_model_better(eval_metrics, best_eval_metrics):
                    best_eval_metrics = eval_metrics
                    best_eval_metrics.update(train_metrics)
                    self.save_model(step=epoch_idx)
                    self.save_metrics("best_eval", eval_metrics)
            ending = time.time()
            print(f"Time of epoch {epoch_idx}: {ending - starting}")
=======
        regularization_update_epoch = int(0.9 * num_epochs)

        for epoch_idx in self.tracker(range(1, num_epochs + 1), desc="Epochs"):

            if epoch_idx == regularization_update_epoch:
                print("Disabling regularization for refinement period")
                # Create a copy of the loss parameters
                new_loss_params = self.loss_params.copy()
                # Update the copy with regularization=False
                new_loss_params['regularization'] = False
                # Create the new loss function
                self.loss_fn = loss_fn_factory(**new_loss_params)
                # Recreate the jitted functions with the new loss function
                self.create_jitted_functions()
            print("Epoch: ", epoch_idx)
            train_metrics = self.train_epoch(train_loader)
            self.logger.log_metrics(train_metrics, step=epoch_idx)

            # if epoch_idx % self.check_val_every_n_epoch == 0:
            #     eval_metrics = self.eval_model(val_loader, log_prefix="val/")
            #     self.logger.log_metrics(eval_metrics, step=epoch_idx)
            #     self.save_metrics(f"eval_epoch_{str(epoch_idx).zfill(3)}", eval_metrics)
            #     if self.is_new_model_better(eval_metrics, best_eval_metrics):
            #         best_eval_metrics = eval_metrics
            #         best_eval_metrics.update(train_metrics)
            #         self.save_model(step=epoch_idx)
            #         print(eval_metrics["val/loss"])
            #         self.save_metrics("best_eval", eval_metrics)

>>>>>>> acc41009
            if epoch_idx % self.update_mask_every_n_epoch == 0:
                new_mask = update_mask(self.state.params["sindy_coefficients"])
                self.state = self.state.replace(mask=new_mask)
        print(f"Completed {num_epochs} epochs. Starting final training loop without regularization.")
        new_loss_params = self.loss_params.copy()  # Create a copy of the loss parameters
        new_loss_params['regularization'] = False  # Update the copy with regularization=False
        self.loss_fn = loss_fn_factory(autoencoder=self.model, **new_loss_params)  # Create the new loss function
        self.create_jitted_functions()  # Recreate the jitted functions with the new loss function

        #### Final training loop
        print(f"Beggining final training loop.")
        for epoch_idx in self.tracker(range(1, final_epochs + 1), desc="Final Epochs without regularization"):
            train_metrics = self.train_epoch(train_loader)
            self.logger.log_metrics(train_metrics, step=epoch_idx)

            if epoch_idx % self.check_val_every_n_epoch == 0:
                eval_metrics = self.eval_model(val_loader, log_prefix="val/")
                self.logger.log_metrics(eval_metrics, step=epoch_idx + num_epochs)
                self.save_metrics(f"eval_epoch_{str(epoch_idx + num_epochs).zfill(3)}", eval_metrics)
                if self.is_new_model_better(eval_metrics, best_eval_metrics):
                    best_eval_metrics = eval_metrics
                    best_eval_metrics.update(train_metrics)
                    self.save_model(step=epoch_idx+ num_epochs)
                    self.save_metrics("best_eval", eval_metrics)

        # if test_loader is not None:
        #     self.load_model()
        #     test_metrics = self.eval_model(test_loader, log_prefix="test/")
        #     self.logger.log_metrics(test_metrics, step=epoch_idx)
        #     self.save_metrics("test", test_metrics)
        #     best_eval_metrics.update(test_metrics)
        self.logger.finalize("success")

        return best_eval_metrics

    def train_epoch(self, train_loader: Iterator) -> Dict[str, Any]:
        """
        Train the model for one epoch using the training data loader. Called from train_model.

        Args:
            train_loader (Iterator): Training data loader

        """
        metrics = defaultdict(float)
        num_train_steps = len(train_loader)
        start_time = time.time()
        for batch in train_loader:
            print("training batch")
            self.state, step_metrics = self.train_step(self.state, batch)
            for key in step_metrics:
                metrics["train/" + key] += step_metrics[key] / num_train_steps
        metrics = {key: metrics[key].item() for key in metrics}
        print(f"Inner training loop time: {time.time() - start_time}")
        #metrics["epoch_time"] = time.time() - start_time
        return metrics

    def eval_model(self, data_loader: Iterator, log_prefix: Optional[str] = "") -> Dict[str, Any]:
        """
        Evaluate the model using the data loader. Called from train_model.

        Args:
            data_loader (Iterator): Data loader for evaluation
            log_prefix (Optional[str], optional): Prefix for the logging keys. Defaults to "".

        """
        metrics = defaultdict(float)
        num_elements = 0
        for batch in data_loader:
            step_metrics = self.eval_step(self.state, batch)
            batch_size = batch[0].shape[0] if isinstance(
                batch, (list, tuple)) else batch.shape[0]
            for key in step_metrics:
                metrics[key] += step_metrics[key] * batch_size
            num_elements += batch_size
        metrics = {log_prefix +
                   key: (metrics[key] / num_elements).item() for key in metrics}
        return metrics

    def is_new_model_better(self, new_metrics: Dict[str, Any], old_metrics: Dict[str, Any]) -> bool:
        """
        Check if the new model is better than the old model based on the validation loss.

        Args:
            new_metrics (Dict[str, Any]): New metrics
            old_metrics (Dict[str, Any]): Old metrics

        Returns:
            bool: True if the new model is better, False otherwise
        """
        if old_metrics is None:
            return True

        # Compare only the validation loss
        new_loss = new_metrics.get("val/loss")
        old_loss = old_metrics.get("val/loss")

        if new_loss is not None and old_loss is not None:
            return new_loss < old_loss

        # If for some reason the loss is not in the metrics, return False as a fallback
        assert False, f"No known metrics to log on: {new_metrics}"

    def tracker(self, iterator: Iterator, **kwargs) -> Iterator:
        """
        Create a tqdm progress bar if enable_progress_bar is True. Otherwise, return the iterator.

        Args:
            iterator (Iterator): Iterator to track

        Returns:
            Iterator: Tracked iterator
        """
        if self.enable_progress_bar:
            return tqdm(iterator, **kwargs)
        else:
            return iterator

    def save_metrics(self, filename: str, metrics: Dict[str, Any]):
        """
        Save the metrics to a JSON file.

        Args:
            filename (str): Filename to save the metrics
            metrics (Dict[str, Any]): Metrics to save
        """

        metrics_dir = os.path.join(self.log_dir, "metrics")
        os.makedirs(metrics_dir, exist_ok=True)
        file_path = os.path.join(metrics_dir, f"{filename}.json")
        print(f"Saving metrics to: {file_path}")
        with open(file_path, "w") as f:
            json.dump(metrics, f, indent=4)

    def save_model(self, step: int = 0):
        absolute_log_dir = os.path.abspath(self.log_dir)
        checkpoints.save_checkpoint(
            ckpt_dir=absolute_log_dir,
            target={"params": self.state.params,
                    "opt_state": self.state.opt_state},
            step=step,
            overwrite=True,
        )
        model_state = {
            "params": self.state.params,
            "opt_state": self.state.opt_state,
        }
        with open(os.path.join(absolute_log_dir, 'model_state.pkl'), 'wb') as f:
            pickle.dump(model_state, f)

    def bind_model(self):
        """
        Flax specific method to bind the model with the current parameters. 
        This way model can be called as a function with the current parameters. self.model(x)

        Returns:
            Any: Model with the current parameters
        """
        params = {"params": self.state.params}
        return self.model.bind(params)

    @classmethod
    def load_from_checkpoint(cls, checkpoint: str, exmp_input: Any) -> 'SINDy_trainer':
        """
        Load the trainer from a checkpoint. Required for loading the model and optimizer state.

        Args:
            checkpoint (str): Path to the checkpoint
            exmp_input (Any): Example input to initialize the model

        Returns:
            Trainer: Trainer object
        """
        checkpoint = os.path.abspath(checkpoint)
        hparams_file = os.path.join(checkpoint, "hparams.json")
        assert os.path.isfile(hparams_file), "Could not find hparams file"

        with open(hparams_file, "r") as f:
            hparams = json.load(f)

        # Create the trainer instance with the loaded hyperparameters
        trainer = cls(
            input_dim=hparams["input_dim"],
            latent_dim=hparams["latent_dim"],
            poly_order=hparams["poly_order"],
            widths=hparams["widths"],
            exmp_input=exmp_input,
            optimizer_hparams=hparams.get("optimizer_hparams", {}),
            loss_params=hparams.get("loss_params", {}),
            seed=hparams.get("seed", 42),
            logger_params=hparams.get("logger_params", {}),
            enable_progress_bar=hparams.get("enable_progress_bar", True),
            debug=hparams.get("debug", False),
            check_val_every_n_epoch=hparams.get(
                "check_val_every_n_epoch", 500),
            update_mask_every_n_epoch=hparams.get(
                "update_mask_every_n_epoch", 500)
        )

        # Load the model and optimizer state from the checkpoint
        trainer.load_model(checkpoint)

        return trainer

    def load_model(self, checkpoint: str):
        """
        Load model and optimizer state from the checkpoint.

        Args:
            checkpoint (str): Path to the checkpoint
        """
        checkpoint = os.path.abspath(checkpoint)
        with open(os.path.join(checkpoint, 'model_state.pkl'), 'rb') as f:
            model_state = pickle.load(f)

        self.state = self.state.replace(
            params=model_state['params'],
            opt_state=model_state['opt_state'],
        )<|MERGE_RESOLUTION|>--- conflicted
+++ resolved
@@ -37,12 +37,7 @@
 def update_mask(coefficients, threshold=0.1):
     return jnp.where(jnp.abs(coefficients) >= threshold, 1, 0)
 
-<<<<<<< HEAD
 class SINDy_trainer:
-=======
-
-class Trainer:
->>>>>>> acc41009
     def __init__(
         self,
         input_dim: int,
@@ -122,7 +117,6 @@
             "update_mask_every_n_epoch": update_mask_every_n_epoch,
         }
 
-<<<<<<< HEAD
         ### Define the autoencoder model
         self._init_autoencoder()
         ### Initialize the autoencoder, the SINDy coefficients, and define self.state with TrainState
@@ -134,33 +128,12 @@
         self.create_jitted_functions()
     
     def _init_autoencoder(self):
-=======
-        self.init_model()
-        self.init_model_state(exmp_input)
-        # self.init_logger(logger_params)
-        self.create_jitted_functions()
-
-    def init_model(self):
->>>>>>> acc41009
         """
         Initialize the autoencoder and add it to the loss params.
         """
-<<<<<<< HEAD
         # Initialize Encoder and Decoder
         encoder = Encoder(self.model_hparams['input_dim'], self.model_hparams['latent_dim'], self.model_hparams['widths'])
         decoder = Decoder(self.model_hparams['input_dim'], self.model_hparams['latent_dim'], self.model_hparams['widths'])
-=======
-        # Calculate library size
-        lib_size = library_size(
-            self.model_hparams['latent_dim'], poly_order=self.model_hparams['poly_order'], use_sine=False)
-
-        # Initialize Encoder and Decoder
-        self.model_hparams['encoder'] = Encoder(
-            self.model_hparams['input_dim'], self.model_hparams['latent_dim'], self.model_hparams['widths'])
-        self.model_hparams['decoder'] = Decoder(
-            self.model_hparams['input_dim'], self.model_hparams['latent_dim'], self.model_hparams['widths'])
-        self.model_hparams['lib_size'] = lib_size
->>>>>>> acc41009
 
         # Initialize Autoencoder
         self.model = Autoencoder(
@@ -172,7 +145,6 @@
             decoder=decoder
         )
 
-<<<<<<< HEAD
     def _init_model_state(self, exmp_input: Any):
         """
         Initialize the flax autoencoder model with the example input and random seed. Also initializes the SINDy coefficients
@@ -200,10 +172,6 @@
             opt_state=None,
             mask=variables['params']['sindy_coefficients'],
         )
-=======
-        # Initialize the loss function
-        self.loss_fn = loss_fn_factory(**self.loss_params)
->>>>>>> acc41009
 
     def json_serializable(self, obj: dict):
         """
@@ -246,40 +214,7 @@
             os.makedirs(os.path.join(log_dir, "metrics/"), exist_ok=True)
             with open(os.path.join(log_dir, "hparams.json"), "w") as f:
                 json.dump(self.hparams, f, indent=4)
-<<<<<<< HEAD
         self.log_dir = log_dir 
-=======
-        self.log_dir = log_dir
-
-    def init_model_state(self, exmp_input: Any):
-        """
-        Initialize the flax model with the example input and random seed.
-
-        Args:
-            exmp_input (Any): Example input to initialize the model, with correct input shape
-
-        """
-        model_rng = random.PRNGKey(self.seed)
-        model_rng, init_rng = random.split(model_rng)
-        exmp_input = [exmp_input] if not isinstance(
-            exmp_input, (list, tuple)) else exmp_input
-        variables = self.run_model_init(exmp_input, init_rng)
-        self.state = TrainState(
-            step=0,
-            apply_fn=self.model.apply,
-            params=variables["params"],
-            rng=model_rng,
-            tx=None,
-            opt_state=None,
-            mask=variables['params']['sindy_coefficients'],
-        )
-
-    def run_model_init(self, exmp_input: Any, init_rng: Any) -> Dict:
-        """
-        Run the flax model init function to initialize the model parameters.
-        """
-        return self.model.init(init_rng, exmp_input)
->>>>>>> acc41009
 
     def print_tabulate(self, exmp_input: Any):
         """
@@ -350,16 +285,11 @@
             return state, metrics
 
         def eval_step(state: TrainState, batch: Any):
-<<<<<<< HEAD
             (loss, metrics) = self.loss_fn(state.params, batch, state.mask)
-=======
-            (loss, metrics) = self.loss_fn(
-                state.params, batch, self.model, state.mask)
->>>>>>> acc41009
             return metrics
 
         return train_step, eval_step
-
+    ### Maybe in future enable train step scheduler for this for varying step size
     def train_model(
         self,
         train_loader: Iterator,
@@ -377,19 +307,14 @@
             val_loader (Iterator): Validation data loader
             test_loader (Optional[Iterator], optional): Test data loader. Defaults to None.
             num_epochs (int, optional): Number of epochs to train the model. Defaults to 500.
-
-        """
-<<<<<<< HEAD
+        
+        """
         ### Initialize the logger
-=======
-        print("starting training- trainer")
->>>>>>> acc41009
         self.init_logger(self.logger_params)
 
         ### Initialize the optimizer
         self.init_optimizer(num_epochs, len(train_loader))
         best_eval_metrics = None
-<<<<<<< HEAD
 
         #### Initial training loop
         for epoch_idx in self.tracker(range(1, num_epochs + 1), desc="Epochs"):
@@ -408,37 +333,6 @@
                     self.save_metrics("best_eval", eval_metrics)
             ending = time.time()
             print(f"Time of epoch {epoch_idx}: {ending - starting}")
-=======
-        regularization_update_epoch = int(0.9 * num_epochs)
-
-        for epoch_idx in self.tracker(range(1, num_epochs + 1), desc="Epochs"):
-
-            if epoch_idx == regularization_update_epoch:
-                print("Disabling regularization for refinement period")
-                # Create a copy of the loss parameters
-                new_loss_params = self.loss_params.copy()
-                # Update the copy with regularization=False
-                new_loss_params['regularization'] = False
-                # Create the new loss function
-                self.loss_fn = loss_fn_factory(**new_loss_params)
-                # Recreate the jitted functions with the new loss function
-                self.create_jitted_functions()
-            print("Epoch: ", epoch_idx)
-            train_metrics = self.train_epoch(train_loader)
-            self.logger.log_metrics(train_metrics, step=epoch_idx)
-
-            # if epoch_idx % self.check_val_every_n_epoch == 0:
-            #     eval_metrics = self.eval_model(val_loader, log_prefix="val/")
-            #     self.logger.log_metrics(eval_metrics, step=epoch_idx)
-            #     self.save_metrics(f"eval_epoch_{str(epoch_idx).zfill(3)}", eval_metrics)
-            #     if self.is_new_model_better(eval_metrics, best_eval_metrics):
-            #         best_eval_metrics = eval_metrics
-            #         best_eval_metrics.update(train_metrics)
-            #         self.save_model(step=epoch_idx)
-            #         print(eval_metrics["val/loss"])
-            #         self.save_metrics("best_eval", eval_metrics)
-
->>>>>>> acc41009
             if epoch_idx % self.update_mask_every_n_epoch == 0:
                 new_mask = update_mask(self.state.params["sindy_coefficients"])
                 self.state = self.state.replace(mask=new_mask)
@@ -471,7 +365,7 @@
         #     self.save_metrics("test", test_metrics)
         #     best_eval_metrics.update(test_metrics)
         self.logger.finalize("success")
-
+        
         return best_eval_metrics
 
     def train_epoch(self, train_loader: Iterator) -> Dict[str, Any]:
