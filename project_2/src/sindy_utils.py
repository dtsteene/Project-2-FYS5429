import jax.numpy as jnp
from jax import vmap, jit
from scipy.special import binom
from scipy.integrate import odeint
from itertools import combinations_with_replacement, product
from functools import partial


def library_size(
    n: int, poly_order: int, use_sine: bool = False, include_constant=True
) -> int:
    """
    Calculate the size of the library of functions for the given number of
    states and polynomial order

    Args:
        n: int, number of states/features
        poly_order: int, the maximum order of the polynomial terms
        use_sine: bool, whether to include the sine terms
        include_constant: bool, whether to include the constant term

    Returns:
        l: int, the size of the library

    -Iterates through each polynomial order and finds the number of
    combinations with replacement
    ( n + k - 1 choose k) for the case where n = 3.
    Each state could for instance represent aspacial cooardinate x, y, z.
    Where for each polynomial order k,
    we want to find x^a * y^b * z^c where a + b + c = k.
    This is equivalent to finding the number of
    ways to distribute k identical balls into n distinct boxes. This is given
    by the binomial coefficient (n + k - 1 choose k).

    -If use_sine is True, then it adds n sine terms.

    -If include_constant is False, then it subtracts 1 from the total size
    of the library
    """
    l = 0
    for k in range(poly_order + 1):
        l += int(binom(n + k - 1, k))
    if use_sine:
        l += n
    if not include_constant:
        l -= 1
    return l

<<<<<<< HEAD
def create_sindy_library(poly_order: int, 
                         include_sine: bool = False, 
                         batchsize: int =128) -> jnp.ndarray:
    
    def polynomial(x, degree):
        return jnp.prod(x ** degree)
    
    def polynomial_features(X, degrees):
        all_polynomials = vmap(polynomial, in_axes=(None, 0))
        
        all_features = vmap(all_polynomials, in_axes=(0, None))
        
        return all_features(X, degrees)
    
    degrees = jnp.array(list(product(range(poly_order + 1), repeat=batchsize)))
    sums = jnp.sum(degrees, axis=1)
    degrees = degrees[sums <= poly_order]

    def sindy_library(
        features: jnp.ndarray
    ) -> jnp.ndarray:
        """
        Generate the SINDy library for discovering first order ODEs.

        Args:
            X: jnp.array of shape (m, n), m is the number of samples, n is the number of states
            poly_order: int, the maximum order of the polynomial terms

        Returns:
            library: jnp.array of shape (m, l) where l is the size of the library, i.e the number of functions
            that we attempt to fit the data to

        """
        return polynomial_features(features, degrees)
    
    if include_sine ==   True:
        return lambda features: add_sine(features, sindy_library(features))
    else:
        return sindy_library
    
"""
m, n = features.shape  # num_samples, num_features

num_features = n
l = lib_size
library = jnp.ones((m, l))
index = 1

library = library.at[:, index: index + num_features].set(features)

for current_order in range(2, poly_order + 1):
    for term_indices in combinations_with_replacement(
        range(num_features), current_order
    ):  
        product = jnp.prod(features[:, term_indices], axis=1)
        library = library.at[:, index].set(product)
        index += 1
"""
=======

def sindy_library(
    features: jnp.ndarray,
    poly_order: int,
    lib_size: int,
) -> jnp.ndarray:
    """
    Generate the SINDy library for discovering first order ODEs.

    Args:
        X: jnp.array of shape (m, n), m is the number of samples, n is the
            number of states
        poly_order: int, the maximum order of the polynomial terms

    Returns:
        library: jnp.array of shape (m, l) where l is the size of the library,
            i.e the number of functions that we attempt to fit the data to

    """

    m, n = features.shape  # num_samples, num_features

    num_features = n
    l = lib_size
    library = jnp.ones((m, l))
    index = 1

    library.at[:, index : index + num_features].set(features)

    for current_order in range(2, poly_order + 1):
        for term_indices in combinations_with_replacement(
            range(num_features), current_order
        ):
            product = jnp.prod(features[:, term_indices], axis=1)
            library.at[:, index].set(product)
            index += 1

    return library
>>>>>>> 97ef37ed


def add_sine(X_prime, library: jnp.ndarray) -> jnp.ndarray:
    """
    Add sine functions to the library of functions.

    Args:
        library_size: int, the size of the library before adding sine functions
        X_prime: The feature matrix. jnp.ndarray of shape (m, n),
            m is the number of samples, n is the number of states
        library: jnp.ndarray of shape (m, l), the library of functions

    Returns:
        library: jnp.ndarray of shape (m, l),
            the library of functions with sine functions added

    """
    lib_size = library.shape[1]
    num_features = X_prime.shape[1]
    index = int(lib_size - num_features)
    for i in range(num_features):
        library[:, index] = jnp.sin(X_prime[:, i])
        index += 1
    return library


def sindy_fit(RHS, LHS, coefficient_threshold):
    """

    Fit the SINDy model coefficients using a least squares fit with
        thresholding sparsity.

    Args:
        RHS: jnp.ndarray, right-hand side of the SINDy model
            - library matrix of candidate functions
        LHS: jnp.ndarray, left-hand side of the SINDy model
            - matrix of time derivatives
        coefficient_threshold: float, the threshold below which
            coefficients are considered to be zero

    Returns:
        Xi: jnp.ndarray, sparse matrix of coefficients where coefficients
            below the thresholdare zeroed out. These coefficients represent
            the terms in the governing equations
            associated with the library of functions

    - This function performs sparse regression using a thresholding method.
        Starting with aninitial least squares solution,
        it zeroes out coefficients with magnitude below the specified
        threshold and then refines the remaining non-zero coefficients by
        performing least squares again on the non-zero elements.
        The zeroing and refinement steps are repeated multiple times to
        enhance sparsity in the solution.

    """
    m, n = LHS.shape
    Xi = jnp.linalg.lstsq(RHS, LHS, rcond=None)[0]

    for k in range(10):
        small_inds = jnp.abs(Xi) < coefficient_threshold
        Xi[small_inds] = 0
        for i in range(n):
            big_inds = ~small_inds[:, i]
            if jnp.where(big_inds)[0].size == 0:
                continue
            Xi[big_inds, i] = jnp.linalg.lstsq(RHS[:, big_inds], LHS[:, i], rcond=None)[
                0
            ]
    return Xi


def sindy_simulate(x0, t, Xi, poly_order, include_sine):
    """
    Simulate the discovered dynamical system from initial conditions using the
        SINDy coefficients.

    Args:
        x0: jnp.ndarray, initial state of the system
        t: jnp.ndarray, time points where the solution is sought
            (must be 1D array)
        Xi: jnp.ndarray, matrix of SINDy coefficients used for simulation
        poly_order: int, the polynomial order used in the function library
        include_sine: bool, whether to include sine in the function library

    Returns:
        x: jnp.ndarray, array of model states over time points

    - Utilizes the `odeint` function from scipy.integrate to simulate the
        system of ODEs represented by the function library and sparse
        coefficients found by SINDy.
    - Constructs a function representing the right-hand side of the ODEs by
        taking the dot product of the function library applied to the current
        state with the Xi coefficients.
    """

    n = x0.size
    if include_sine:

        def sindy_library(X_prime, poly_order, lib_size):
            return add_sine(X_prime, sindy_library(X_prime, poly_order, lib_size))

    lib_size = library_size(n, poly_order, include_sine)

    def f(x, t):
        return jnp.dot(
            sindy_library(jnp.array(x).reshape((1, n)), poly_order, lib_size=lib_size),
            Xi,
        ).reshape((n,))

    x = odeint(f, x0, t)
    return x


def sindy_simulate_order2(x0, dx0, t, Xi, poly_order, include_sine):
    """
    Simulate the second-order dynamical system
        specified by the SINDy coefficients.

    Args:
        x0: jnp.ndarray, initial state vector of the system
        dx0: jnp.ndarray, initial derivative of the state vector
        t: jnp.ndarray, time points for the simulation
        Xi: jnp.ndarray, SINDy coefficients for the first-order system
        poly_order: int, order of the polynomials in the library
        include_sine: bool, flag to include sine function in the library

    Returns:
        x: jnp.ndarray, the simulated states of the system
            at the requested time points

    - It prepares an extended set of SINDy coefficients to account
        for both the state and its derivatives.
    - Uses the `sindy_simulate` function internally to perform the simulation
        with the expanded initial conditions and coefficients.
    """

    n = 2 * x0.size
    l = Xi.shape[0]

    Xi_order1 = jnp.zeros((l, n))
    for i in range(n // 2):
        Xi_order1[2 * (i + 1), i] = 1.0
        Xi_order1[:, i + n // 2] = Xi[:, i]

    x = sindy_simulate(
        jnp.concatenate((x0, dx0)), t, Xi_order1, poly_order, include_sine
    )
    return x<|MERGE_RESOLUTION|>--- conflicted
+++ resolved
@@ -46,7 +46,6 @@
         l -= 1
     return l
 
-<<<<<<< HEAD
 def create_sindy_library(poly_order: int, 
                          include_sine: bool = False, 
                          batchsize: int =128) -> jnp.ndarray:
@@ -105,46 +104,6 @@
         library = library.at[:, index].set(product)
         index += 1
 """
-=======
-
-def sindy_library(
-    features: jnp.ndarray,
-    poly_order: int,
-    lib_size: int,
-) -> jnp.ndarray:
-    """
-    Generate the SINDy library for discovering first order ODEs.
-
-    Args:
-        X: jnp.array of shape (m, n), m is the number of samples, n is the
-            number of states
-        poly_order: int, the maximum order of the polynomial terms
-
-    Returns:
-        library: jnp.array of shape (m, l) where l is the size of the library,
-            i.e the number of functions that we attempt to fit the data to
-
-    """
-
-    m, n = features.shape  # num_samples, num_features
-
-    num_features = n
-    l = lib_size
-    library = jnp.ones((m, l))
-    index = 1
-
-    library.at[:, index : index + num_features].set(features)
-
-    for current_order in range(2, poly_order + 1):
-        for term_indices in combinations_with_replacement(
-            range(num_features), current_order
-        ):
-            product = jnp.prod(features[:, term_indices], axis=1)
-            library.at[:, index].set(product)
-            index += 1
-
-    return library
->>>>>>> 97ef37ed
 
 
 def add_sine(X_prime, library: jnp.ndarray) -> jnp.ndarray:
